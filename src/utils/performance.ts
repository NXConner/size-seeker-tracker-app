import React from 'react';
// Performance optimization utilities

// Debounce utility
export const useDebounce = (value: any, delay: number) => {
  const [debouncedValue, setDebouncedValue] = React.useState(value);

  React.useEffect(() => {
    const handler = setTimeout(() => {
      setDebouncedValue(value);
    }, delay);

    return () => {
      clearTimeout(handler);
    };
  }, [value, delay]);

  return debouncedValue;
};

// Throttle utility
export const useThrottle = (value: any, delay: number) => {
  const [throttledValue, setThrottledValue] = React.useState(value);
  const lastRan = React.useRef(Date.now());

  React.useEffect(() => {
    const handler = setTimeout(() => {
      if (Date.now() - lastRan.current >= delay) {
        setThrottledValue(value);
        lastRan.current = Date.now();
      }
    }, delay - (Date.now() - lastRan.current));

    return () => {
      clearTimeout(handler);
    };
  }, [value, delay]);

  return throttledValue;
};

// LRU Cache implementation
export class LRUCache<K, V> {
  private capacity: number;
  private cache: Map<K, V>;

  constructor(capacity: number) {
    this.capacity = capacity;
    this.cache = new Map();
  }

  get(key: K): V | undefined {
    if (this.cache.has(key)) {
      const value = this.cache.get(key)!;
      this.cache.delete(key);
      this.cache.set(key, value);
      return value;
    }
    return undefined;
  }

  put(key: K, value: V): void {
    if (this.cache.has(key)) {
      this.cache.delete(key);
    } else if (this.cache.size >= this.capacity) {
      const firstKey = this.cache.keys().next().value;
      this.cache.delete(firstKey);
    }
    this.cache.set(key, value);
  }

  clear(): void {
    this.cache.clear();
  }

  size(): number {
    return this.cache.size;
  }
}

// Image cache for performance
export const imageCache = new LRUCache<string, string>(50);

// Memoization utility for expensive calculations
export const memoize = <T extends (...args: any[]) => any>(
  fn: T,
  getKey?: (...args: Parameters<T>) => string
): T => {
  const cache = new Map<string, ReturnType<T>>();

  return ((...args: Parameters<T>): ReturnType<T> => {
    const key = getKey ? getKey(...args) : JSON.stringify(args);
    
    if (cache.has(key)) {
      return cache.get(key)!;
    }
    
    const result = fn(...args);
    cache.set(key, result);
    return result;
  }) as T;
};

// Virtual scrolling utilities
export const useVirtualScrolling = (
  items: any[],
  itemHeight: number,
  containerHeight: number
) => {
  const [scrollTop, setScrollTop] = React.useState(0);

  const visibleCount = Math.ceil(containerHeight / itemHeight);
  const startIndex = Math.floor(scrollTop / itemHeight);
  const endIndex = Math.min(startIndex + visibleCount + 1, items.length);

  const visibleItems = items.slice(startIndex, endIndex);
  const totalHeight = items.length * itemHeight;
  const offsetY = startIndex * itemHeight;

  return {
    visibleItems,
    totalHeight,
    offsetY,
    setScrollTop,
  };
};

// Intersection Observer hook for lazy loading
export const useIntersectionObserver = (
  ref: React.RefObject<Element>,
  options: IntersectionObserverInit = {}
) => {
  const [isIntersecting, setIsIntersecting] = React.useState(false);

  React.useEffect(() => {
    const element = ref.current;
    if (!element) return;

    const observer = new IntersectionObserver(([entry]) => {
      setIsIntersecting(entry.isIntersecting);
    }, options);

    observer.observe(element);

    return () => {
      observer.unobserve(element);
    };
  }, [ref, options]);

  return isIntersecting;
};

// Performance monitoring utilities
export const performanceMonitor = {
  marks: new Map<string, number>(),

  start(label: string): void {
    this.marks.set(label, performance.now());
  },

  end(label: string): number {
    const startTime = this.marks.get(label);
    if (startTime) {
      const duration = performance.now() - startTime;
      this.marks.delete(label);
      console.log(`${label}: ${duration.toFixed(2)}ms`);
      return duration;
    }
    return 0;
  },

  measure(label: string, fn: () => any): any {
    this.start(label);
    const result = fn();
    this.end(label);
    return result;
  },

  async measureAsync(label: string, fn: () => Promise<any>): Promise<any> {
    this.start(label);
    const result = await fn();
    this.end(label);
    return result;
  }
};

// Core Web Vitals monitoring
export const coreWebVitals = {
  // Largest Contentful Paint
  lcp: {
    value: 0,
    observer: null as PerformanceObserver | null,
    
    start() {
      if ('PerformanceObserver' in window) {
        this.observer = new PerformanceObserver((list) => {
          const entries = list.getEntries();
          const lastEntry = entries[entries.length - 1];
          this.value = lastEntry.startTime;
          console.log('LCP:', this.value);
        });
        this.observer.observe({ entryTypes: ['largest-contentful-paint'] });
      }
    },
    
    stop() {
      if (this.observer) {
        this.observer.disconnect();
      }
    }
  },

  // First Input Delay
  fid: {
    value: 0,
    observer: null as PerformanceObserver | null,
    
    start() {
      if ('PerformanceObserver' in window) {
        this.observer = new PerformanceObserver((list) => {
          const entries = list.getEntries();
          entries.forEach((entry) => {
            this.value = entry.processingStart - entry.startTime;
            console.log('FID:', this.value);
          });
        });
        this.observer.observe({ entryTypes: ['first-input'] });
      }
    },
    
    stop() {
      if (this.observer) {
        this.observer.disconnect();
      }
    }
  },

  // Cumulative Layout Shift
  cls: {
    value: 0,
    observer: null as PerformanceObserver | null,
    
    start() {
      if ('PerformanceObserver' in window) {
        this.observer = new PerformanceObserver((list) => {
          let clsValue = 0;
          for (const entry of list.getEntries()) {
            if (!entry.hadRecentInput) {
              clsValue += (entry as any).value;
            }
          }
          this.value = clsValue;
          console.log('CLS:', this.value);
        });
        this.observer.observe({ entryTypes: ['layout-shift'] });
      }
    },
    
    stop() {
      if (this.observer) {
        this.observer.disconnect();
      }
    }
  },

  // Start monitoring all Core Web Vitals
  startMonitoring() {
    this.lcp.start();
    this.fid.start();
    this.cls.start();
  },

  // Stop monitoring all Core Web Vitals
  stopMonitoring() {
    this.lcp.stop();
    this.fid.stop();
    this.cls.stop();
  },

  // Get all metrics
  getMetrics() {
    return {
      lcp: this.lcp.value,
      fid: this.fid.value,
      cls: this.cls.value
    };
  }
};

// Memory leak detection
export const memoryLeakDetector = {
  snapshots: [] as Array<{ timestamp: number; memory: any }>,
  interval: null as NodeJS.Timeout | null,
  
  start(intervalMs: number = 5000) {
    this.interval = setInterval(() => {
      if ('memory' in performance) {
        const memory = (performance as any).memory;
        this.snapshots.push({
          timestamp: Date.now(),
          memory: {
            used: memory.usedJSHeapSize,
            total: memory.totalJSHeapSize,
            limit: memory.jsHeapSizeLimit
          }
        });
        
        // Keep only last 20 snapshots
        if (this.snapshots.length > 20) {
          this.snapshots.shift();
        }
        
        // Check for potential memory leaks
        this.detectLeaks();
      }
    }, intervalMs);
  },
  
  stop() {
    if (this.interval) {
      clearInterval(this.interval);
      this.interval = null;
    }
  },
  
  detectLeaks() {
    if (this.snapshots.length < 5) return;
    
    const recent = this.snapshots.slice(-5);
    const first = recent[0];
    const last = recent[recent.length - 1];
    
    const growthRate = (last.memory.used - first.memory.used) / 
                      (last.timestamp - first.timestamp);
    
    if (growthRate > 1000) { // 1KB per second growth
      console.warn('Potential memory leak detected:', {
        growthRate: `${(growthRate / 1024).toFixed(2)}KB/s`,
        currentUsage: `${(last.memory.used / 1024 / 1024).toFixed(2)}MB`
      });
    }
  },
  
  getMemoryTrend() {
    if (this.snapshots.length < 2) return null;
    
    const first = this.snapshots[0];
    const last = this.snapshots[this.snapshots.length - 1];
    
    return {
      start: first.memory.used,
      end: last.memory.used,
      growth: last.memory.used - first.memory.used,
      growthRate: (last.memory.used - first.memory.used) / 
                  (last.timestamp - first.timestamp)
    };
  }
};

// Web Worker utilities for heavy computations
export class WorkerPool {
  private workers: Worker[] = [];
  private queue: Array<{ id: string; task: any; resolve: Function; reject: Function }> = [];
  private activeWorkers = new Map<string, Worker>();

  constructor(workerScript: string, poolSize: number = navigator.hardwareConcurrency || 4) {
    for (let i = 0; i < poolSize; i++) {
      const worker = new Worker(workerScript);
      worker.onmessage = (e) => this.handleWorkerMessage(e);
      this.workers.push(worker);
    }
  }

  private handleWorkerMessage(e: MessageEvent) {
    const { id, result, error } = e.data;
    const task = this.activeWorkers.get(id);
    
    if (task) {
      this.activeWorkers.delete(id);
      this.workers.push(task);
      this.processQueue();
    }

    const queuedTask = this.queue.find(t => t.id === id);
    if (queuedTask) {
      if (error) {
        queuedTask.reject(error);
      } else {
        queuedTask.resolve(result);
      }
      this.queue = this.queue.filter(t => t.id !== id);
    }
  }

  private processQueue() {
    if (this.queue.length === 0 || this.workers.length === 0) return;

    const task = this.queue.shift()!;
    const worker = this.workers.pop()!;
    
    this.activeWorkers.set(task.id, worker);
    worker.postMessage(task.task);
  }

  async execute(task: any): Promise<any> {
    return new Promise((resolve, reject) => {
      const id = Math.random().toString(36).substr(2, 9);
      this.queue.push({ id, task, resolve, reject });
      this.processQueue();
    });
  }

  terminate() {
    this.workers.forEach(worker => worker.terminate());
    this.workers = [];
    this.activeWorkers.clear();
    this.queue = [];
  }
}

// React performance optimizations
export const withPerformanceOptimization = <P extends object>(
  Component: React.ComponentType<P>,
  options: {
    memo?: boolean;
    shouldComponentUpdate?: (prevProps: P, nextProps: P) => boolean;
  } = {}
) => {
  let OptimizedComponent = Component;

  if (options.memo !== false) {
    OptimizedComponent = React.memo(Component, options.shouldComponentUpdate);
  }

  return OptimizedComponent;
};

// Bundle size optimization utilities
export const lazyLoad = <T extends React.ComponentType<any>>(
  importFunc: () => Promise<{ default: T }>,
  fallback?: React.ComponentType
) => {
  const LazyComponent = React.lazy(importFunc);
  
<<<<<<< HEAD
  return (props: React.ComponentProps<T>) => {
    const Fallback = fallback;
    const fallbackNode = Fallback ? React.createElement(Fallback) : React.createElement('div', null, 'Loading...');
    return React.createElement(
      React.Suspense,
      { fallback: fallbackNode },
      React.createElement(LazyComponent as any, { ...props })
    );
  };
=======
  return (props: React.ComponentProps<T>) => (
    React.createElement(
      React.Suspense,
      { fallback: fallback ? React.createElement(fallback) : React.createElement('div', null, 'Loading...') },
      React.createElement(LazyComponent as unknown as React.ComponentType<any>, { ...(props as any) })
    )
  );
>>>>>>> 46d446ac
};

// Memory management utilities
export const memoryManager = {
  // Clear unused caches
  cleanup(): void {
    imageCache.clear();
    if ('caches' in window) {
      caches.keys().then(names => {
        names.forEach(name => {
          if (name.includes('image-cache')) {
            caches.delete(name);
          }
        });
      });
    }
  },

  // Monitor memory usage
  getMemoryInfo(): { used: number; total: number; limit: number } | null {
    if ('memory' in performance) {
      const memory = (performance as any).memory;
      return {
        used: memory.usedJSHeapSize,
        total: memory.totalJSHeapSize,
        limit: memory.jsHeapSizeLimit
      };
    }
    return null;
  },

  // Check if memory usage is high
  isMemoryHigh(threshold: number = 0.8): boolean {
    const memoryInfo = this.getMemoryInfo();
    if (!memoryInfo) return false;
    
    return memoryInfo.used / memoryInfo.limit > threshold;
  }
}; <|MERGE_RESOLUTION|>--- conflicted
+++ resolved
@@ -442,25 +442,16 @@
 ) => {
   const LazyComponent = React.lazy(importFunc);
   
-<<<<<<< HEAD
   return (props: React.ComponentProps<T>) => {
     const Fallback = fallback;
     const fallbackNode = Fallback ? React.createElement(Fallback) : React.createElement('div', null, 'Loading...');
     return React.createElement(
       React.Suspense,
       { fallback: fallbackNode },
-      React.createElement(LazyComponent as any, { ...props })
+      React.createElement(LazyComponent as unknown as React.ComponentType<any>, { ...(props as any) })
     );
   };
-=======
-  return (props: React.ComponentProps<T>) => (
-    React.createElement(
-      React.Suspense,
-      { fallback: fallback ? React.createElement(fallback) : React.createElement('div', null, 'Loading...') },
-      React.createElement(LazyComponent as unknown as React.ComponentType<any>, { ...(props as any) })
-    )
-  );
->>>>>>> 46d446ac
+
 };
 
 // Memory management utilities
